import type { Express } from "express";
import { createServer, type Server } from "http";
import { storage } from "./storage";
import { 
  insertUserSchema, 
  insertEmailSubscriberSchema,
  insertJourneySessionSchema,
  updateJourneySessionSchema,
  insertTaskSchema,
  updateTaskSchema
} from "@shared/schema";
import { z } from "zod";
import { getDb } from "./db";
import { authOtp, authEvents, users } from "@shared/schema";
import { eq, desc } from "drizzle-orm";
import crypto from "crypto";
import { signJwt } from "./auth/jwt";

export async function registerRoutes(app: Express): Promise<Server> {
  // Blog routes
  app.get("/api/blog/posts", async (req, res) => {
    try {
      const posts = await storage.getBlogPosts();
      res.json(posts);
    } catch (error) {
      res.status(500).json({ message: "Failed to fetch blog posts" });
    }
  });

  // --- Auth vNext: Passwordless OTP endpoints ---
  const rateMap = new Map<string, { count: number; resetAt: number }>();
  const RATE_LIMIT = 5; // requests per window
  const RATE_WINDOW_MS = 60_000; // 1 minute

  function rateKey(ip: string, email?: string) {
    return `${ip}|${(email || "").toLowerCase()}`;
  }
  function allowRate(key: string) {
    const now = Date.now();
    const v = rateMap.get(key);
    if (!v || v.resetAt <= now) {
      rateMap.set(key, { count: 1, resetAt: now + RATE_WINDOW_MS });
      return true;
    }
    if (v.count >= RATE_LIMIT) return false;
    v.count += 1;
    return true;
  }
  function originAllowed(req: import("express").Request): boolean {
    const origin = (req.get("origin") || "").replace(/\/$/, "");
    if (!origin) return true; // tolerate missing Origin in dev/tools
    const host = `${req.protocol}://${req.get("host")}`.replace(/\/$/, "");
    return origin === host;
  }
  function sha256Hex(s: string): string {
    return crypto.createHash("sha256").update(s, "utf8").digest("hex");
  }

  // In-memory fallback for OTP/events when DATABASE_URL is not set (dev/test)
  const useDb = !!process.env.DATABASE_URL;
  type MemOtp = {
    id: number;
    email: string;
    codeHash: string | null;
    purpose: string | null;
    attempts: number;
    maxAttempts: number;
    expiresAt: Date | null;
    createdAt: Date;
    ip?: string | null;
    userAgent?: string | null;
  };
  const memOtps: MemOtp[] = [];
  let memOtpId = 1;
  const memEvents: Array<{ id: number; userId: number | null; type: string; metadata: string | null; createdAt: Date }> = [];
  let memEventId = 1;
  const memUsers = new Map<string, { id: number; email: string }>();
  let memUserId = 1;

  app.post("/api/auth/request", async (req, res) => {
    try {
      if (req.get("content-type")?.toLowerCase().indexOf("application/json") === -1) {
        return res.status(415).json({ success: false, error: "Content-Type must be application/json" });
      }
      if (!originAllowed(req)) {
        return res.status(403).json({ success: false, error: "Origin not allowed" });
      }

      const emailRaw = typeof req.body?.email === "string" ? String(req.body.email) : "";
      const email = emailRaw.trim().toLowerCase();
      if (!email || !/^[^\s@]+@[^\s@]+\.[^\s@]{2,}$/i.test(email)) {
        return res.status(400).json({ success: false, error: "Invalid email" });
      }

      const ip = (req.headers["x-forwarded-for"] as string || "").split(",")[0].trim() || req.socket.remoteAddress || "";
      const key = rateKey(String(ip), email);
      if (!allowRate(key)) {
        return res.status(429).json({ success: false, error: "Too many requests" });
      }

      // Generate a 6-digit OTP and store hashed
      const code = (Math.floor(100000 + Math.random() * 900000)).toString();
      const codeHash = sha256Hex(code);
      const expires = new Date(Date.now() + 10 * 60 * 1000); // 10 minutes

      if (useDb) {
        const db = getDb();
        await db.insert(authOtp).values({
          email,
          codeHash,
          purpose: "login",
          attempts: 0,
          maxAttempts: 5,
          expiresAt: expires,
          createdAt: new Date(),
          ip: String(ip),
          userAgent: req.get("user-agent") || "",
        });

        await db.insert(authEvents).values({
          userId: null,
          type: "otp_issued",
          metadata: JSON.stringify({ email, ip }),
          createdAt: new Date(),
        });
      } else {
        memOtps.unshift({ id: memOtpId++, email, codeHash, purpose: "login", attempts: 0, maxAttempts: 5, expiresAt: expires, createdAt: new Date(), ip: String(ip), userAgent: req.get("user-agent") || "" });
        memEvents.push({ id: memEventId++, userId: null, type: "otp_issued", metadata: JSON.stringify({ email, ip }), createdAt: new Date() });
      }

      // TODO: integrate email provider; for now, log code in dev
      if (process.env.NODE_ENV !== 'production') {
        console.log(`[auth][dev] OTP for ${email}: ${code}`);
      }

      const testMode = (process.env.NODE_ENV === 'test') || (process.env.E2E_EXPOSE_OTP === '1' || process.env.E2E_EXPOSE_OTP === 'true') || (req.get('x-test-mode') === '1');
      return res.status(200).json(testMode ? { success: true, devCode: code } : { success: true });
    } catch (err) {
      return res.status(500).json({ success: false, error: "Unexpected error" });
    }
  });

  app.post("/api/auth/verify", async (req, res) => {
    try {
      if (req.get("content-type")?.toLowerCase().indexOf("application/json") === -1) {
        return res.status(415).json({ success: false, error: "Content-Type must be application/json" });
      }
      if (!originAllowed(req)) {
        return res.status(403).json({ success: false, error: "Origin not allowed" });
      }

      const emailRaw = typeof req.body?.email === "string" ? String(req.body.email) : "";
      const codeRaw = typeof req.body?.code === "string" ? String(req.body.code) : "";
      const email = emailRaw.trim().toLowerCase();
      const code = codeRaw.trim();
      if (!email || !/^[^\s@]+@[^\s@]+\.[^\s@]{2,}$/i.test(email) || !/^\d{6,8}$/.test(code)) {
        return res.status(400).json({ success: false, error: "Invalid email or code" });
      }

      const ip = (req.headers["x-forwarded-for"] as string || "").split(",")[0].trim() || req.socket.remoteAddress || "";
      const key = rateKey(String(ip), email);
      if (!allowRate(key)) {
        return res.status(429).json({ success: false, error: "Too many requests" });
      }

      if (useDb) {
      const db = getDb();
      const now = new Date();
      const rows = await db
        .select()
        .from(authOtp)
        .where(eq(authOtp.email, email))
        .orderBy(desc(authOtp.createdAt))
        .limit(5);

      const candidate = rows.find(r => (r.expiresAt ? r.expiresAt.getTime() : 0) >= now.getTime() && (r.attempts ?? 0) < (r.maxAttempts ?? 5));
      if (!candidate) {
        await db.insert(authEvents).values({ userId: null, type: "failed_attempt", metadata: JSON.stringify({ email, reason: "no_valid_otp" }), createdAt: now });
        return res.status(401).json({ success: false, error: "Invalid or expired code" });
      }

      const ok = candidate.codeHash && candidate.codeHash === sha256Hex(code);
      if (!ok) {
        // increment attempts best-effort
        try {
          await db.update(authOtp)
            .set({ attempts: (candidate.attempts ?? 0) + 1 })
            .where(eq(authOtp.id, candidate.id as number));
        } catch (e) { void e; }
        await db.insert(authEvents).values({ userId: null, type: "failed_attempt", metadata: JSON.stringify({ email, reason: "mismatch" }), createdAt: now });
        return res.status(401).json({ success: false, error: "Invalid or expired code" });
      }

      // Resolve or create user
      let user = await db.select().from(users).where(eq(users.email, email)).then(r => r[0]);
      if (!user) {
        user = await db.insert(users).values({ email, password: crypto.randomBytes(16).toString('hex'), tier: 'free' }).returning().then(r => r[0]);
      }

      const secret = process.env.AUTH_JWT_SECRET || '';
      if (!secret) {
        return res.status(500).json({ success: false, error: "Server not configured" });
      }
      const jti = crypto.randomBytes(16).toString('hex');
      const token = signJwt({ sub: String(user.id), jti }, secret, 7 * 24 * 60 * 60);

      // Set HttpOnly cookie
      // Important: Avoid Secure on HTTP so Safari/WebKit stores the cookie in CI/dev
      const isHttps = (req.headers['x-forwarded-proto'] === 'https') || req.secure === true;
      res.cookie('sb_session', token, {
        httpOnly: true,
        secure: isHttps,
        sameSite: 'lax',
        maxAge: 7 * 24 * 60 * 60 * 1000,
        path: '/',
      });

      await db.insert(authEvents).values({ userId: user.id, type: "login", metadata: JSON.stringify({ jti, ip }), createdAt: now });

      return res.status(200).json({ success: true, user: { id: user.id, email: user.email } });
      } else {
      const now = new Date();
      const candidate = memOtps.find(o => o.email === email && (o.expiresAt ? o.expiresAt.getTime() : 0) >= now.getTime() && o.attempts < o.maxAttempts);
      if (!candidate) {
        memEvents.push({ id: memEventId++, userId: null, type: "failed_attempt", metadata: JSON.stringify({ email, reason: "no_valid_otp" }), createdAt: now });
        return res.status(401).json({ success: false, error: "Invalid or expired code" });
      }

      const ok = candidate.codeHash && candidate.codeHash === sha256Hex(code);
      if (!ok) {
        try { candidate.attempts = candidate.attempts + 1; } catch (e) { void e; }
        memEvents.push({ id: memEventId++, userId: null, type: "failed_attempt", metadata: JSON.stringify({ email, reason: "mismatch" }), createdAt: now });
        return res.status(401).json({ success: false, error: "Invalid or expired code" });
      }

      let user = memUsers.get(email);
      if (!user) {
        user = { id: memUserId++, email };
        memUsers.set(email, user);
      }

      const secret = process.env.AUTH_JWT_SECRET || '';
      if (!secret) {
        return res.status(500).json({ success: false, error: "Server not configured" });
      }
      const jti = crypto.randomBytes(16).toString('hex');
      const token = signJwt({ sub: String(user.id), jti }, secret, 7 * 24 * 60 * 60);

<<<<<<< HEAD
      const isHttps2 = (req.headers['x-forwarded-proto'] === 'https') || req.secure === true;
      res.cookie('sb_session', token, {
        httpOnly: true,
        secure: isHttps2,
=======
      res.cookie('sb_session', token, {
        httpOnly: true,
        secure: process.env.NODE_ENV === 'production',
>>>>>>> a0ae2a0e
        sameSite: 'lax',
        maxAge: 7 * 24 * 60 * 60 * 1000,
        path: '/',
      });

      memEvents.push({ id: memEventId++, userId: user.id, type: "login", metadata: JSON.stringify({ jti, ip }), createdAt: now });
      return res.status(200).json({ success: true, user: { id: user.id, email: user.email } });
      }
    } catch (err) {
      return res.status(500).json({ success: false, error: "Unexpected error" });
    }
  });

  app.get("/api/blog/posts/:slug", async (req, res) => {
    try {
      const post = await storage.getBlogPost(req.params.slug);
      if (!post) {
        return res.status(404).json({ message: "Blog post not found" });
      }
      res.json(post);
    } catch (error) {
      res.status(500).json({ message: "Failed to fetch blog post" });
    }
  });

  // HEAD health endpoints for blog APIs (used by E2E tests and CDNs)
  app.head("/api/blog/posts", async (_req, res) => {
    try {
      // Touch the storage to ensure it is healthy
      await storage.getBlogPosts();
      res.setHeader("Cache-Control", "max-age=60, must-revalidate");
      res.status(204).end();
    } catch (_err) {
      res.status(500).end();
    }
  });

  app.head("/api/blog/posts/:slug", async (req, res) => {
    try {
      const post = await storage.getBlogPost(req.params.slug);
      if (!post) {
        return res.status(404).end();
      }
      res.setHeader("Cache-Control", "max-age=60, must-revalidate");
      res.status(204).end();
    } catch (_err) {
      res.status(500).end();
    }
  });

  // User registration
  app.post("/api/users/register", async (req, res) => {
    try {
      const userData = insertUserSchema.parse(req.body);
      
      // Check if user already exists
      const existingUser = await storage.getUserByEmail(userData.email);
      if (existingUser) {
        return res.status(400).json({ message: "User already exists" });
      }

      const user = await storage.createUser(userData);
      res.status(201).json({ id: user.id, email: user.email, tier: user.tier });
    } catch (error) {
      if (error instanceof z.ZodError) {
        return res.status(400).json({ message: "Invalid user data", errors: error.errors });
      }
      res.status(500).json({ message: "Failed to create user" });
    }
  });

  // Email subscription
  app.post("/api/email/subscribe", async (req, res) => {
    try {
      const subscriberData = insertEmailSubscriberSchema.parse(req.body);
      
      // Check if already subscribed
      const existingSubscriber = await storage.getEmailSubscriber(subscriberData.email);
      if (existingSubscriber) {
        return res.status(400).json({ message: "Email already subscribed" });
      }

      const subscriber = await storage.createEmailSubscriber(subscriberData);
      res.status(201).json({ message: "Successfully subscribed", id: subscriber.id });
    } catch (error) {
      if (error instanceof z.ZodError) {
        return res.status(400).json({ message: "Invalid email data", errors: error.errors });
      }
      res.status(500).json({ message: "Failed to subscribe email" });
    }
  });

  // Journey Session routes
  app.post("/api/journey/sessions", async (req, res) => {
    try {
      console.log('🔧 SESSION CREATE: Received request for sessionId:', req.body.sessionId);
      const sessionData = insertJourneySessionSchema.parse(req.body);
      const session = await storage.createJourneySession(sessionData);
      console.log('✅ SESSION CREATE: Successfully created session:', session.sessionId);
      res.status(201).json(session);
    } catch (error) {
      console.log('🚨 SESSION CREATE ERROR:', error);
      if (error instanceof z.ZodError) {
        return res.status(400).json({ message: "Invalid session data", errors: error.errors });
      }
      res.status(500).json({ message: "Failed to create journey session" });
    }
  });

  app.get("/api/journey/sessions/:sessionId", async (req, res) => {
    try {
      console.log('🔍 SESSION GET: Looking for sessionId:', req.params.sessionId);
      const session = await storage.getJourneySession(req.params.sessionId);
      if (!session) {
        console.log('🚨 SESSION GET: Session not found for sessionId:', req.params.sessionId);
        return res.status(404).json({ message: "Journey session not found" });
      }
      console.log('✅ SESSION GET: Found session:', session.sessionId);
      res.json(session);
    } catch (error) {
      console.log('🚨 SESSION GET ERROR:', error);
      res.status(500).json({ message: "Failed to fetch journey session" });
    }
  });

  app.put("/api/journey/sessions/:sessionId", async (req, res) => {
    try {
      const sessionData = updateJourneySessionSchema.parse(req.body);
      const session = await storage.updateJourneySession(req.params.sessionId, sessionData);
      if (!session) {
        return res.status(404).json({ message: "Journey session not found" });
      }
      res.json(session);
    } catch (error) {
      if (error instanceof z.ZodError) {
        return res.status(400).json({ message: "Invalid session data", errors: error.errors });
      }
      res.status(500).json({ message: "Failed to update journey session" });
    }
  });

  // Get all journey sessions (with optional sessionId filter)
  app.get("/api/journey/sessions", async (req, res) => {
    try {
      const sessionId = req.query.sessionId as string;
      if (sessionId) {
        // Get sessions for specific sessionId
        const sessions = await storage.getAllJourneySessionsForUser(sessionId);
        res.json(sessions);
      } else {
        // Get all sessions (for admin/testing purposes)
        const sessions = await storage.getAllJourneySessions();
        res.json(sessions);
      }
    } catch (error) {
      res.status(500).json({ message: "Failed to fetch journey sessions" });
    }
  });

  app.get("/api/journey/sessions/:sessionId/export", async (req, res) => {
    try {
      const session = await storage.getJourneySession(req.params.sessionId);
      if (!session) {
        return res.status(404).json({ message: "Journey session not found" });
      }
      
      const tasks = await storage.getTasksBySession(req.params.sessionId);
      const exportData = {
        exportType: session.module,
        exportDate: new Date().toISOString(),
        session: session,
        tasks: tasks
      };
      
      res.json(exportData);
    } catch (error) {
      res.status(500).json({ message: "Failed to export journey session" });
    }
  });

  // Task management routes
  app.post("/api/tasks", async (req, res) => {
    try {
      const taskData = insertTaskSchema.parse(req.body);
      const task = await storage.createTask(taskData);
      res.status(201).json(task);
    } catch (error) {
      if (error instanceof z.ZodError) {
        return res.status(400).json({ message: "Invalid task data", errors: error.errors });
      }
      res.status(500).json({ message: "Failed to create task" });
    }
  });

  // Get tasks by session (alternative endpoint)
  app.get("/api/tasks", async (req, res) => {
    try {
      const sessionId = req.query.sessionId as string;
      if (sessionId) {
        const tasks = await storage.getTasksBySession(sessionId);
        res.json(tasks);
      } else {
        // Get all tasks (for admin/testing purposes)
        const tasks = await storage.getAllTasks();
        res.json(tasks);
      }
    } catch (error) {
      res.status(500).json({ message: "Failed to fetch tasks" });
    }
  });

  app.get("/api/tasks/session/:sessionId", async (req, res) => {
    try {
      const tasks = await storage.getTasksBySession(req.params.sessionId);
      res.json(tasks);
    } catch (error) {
      res.status(500).json({ message: "Failed to fetch tasks" });
    }
  });

  app.put("/api/tasks/:taskId", async (req, res) => {
    try {
      const taskData = updateTaskSchema.parse(req.body);
      const task = await storage.updateTask(req.params.taskId, taskData);
      if (!task) {
        return res.status(404).json({ message: "Task not found" });
      }
      res.json(task);
    } catch (error) {
      if (error instanceof z.ZodError) {
        return res.status(400).json({ message: "Invalid task data", errors: error.errors });
      }
      res.status(500).json({ message: "Failed to update task" });
    }
  });

  app.delete("/api/tasks/:taskId", async (req, res) => {
    try {
      const deleted = await storage.deleteTask(req.params.taskId);
      if (!deleted) {
        return res.status(404).json({ message: "Task not found" });
      }
      res.json({ message: "Task deleted successfully" });
    } catch (error) {
      res.status(500).json({ message: "Failed to delete task" });
    }
  });

  // Journey progress routes
  app.get("/api/journey/progress/:sessionId", async (req, res) => {
    try {
      const session = await storage.getJourneySession(req.params.sessionId);
      if (!session) {
        return res.status(404).json({ message: "Journey session not found" });
      }
      
      const progress = {
        module: session.module,
        currentStep: session.currentStep,
        completedSteps: JSON.parse(session.completedSteps),
        isCompleted: session.isCompleted,
        totalSteps: session.module === 'objectives' ? 7 : 5
      };
      
      res.json(progress);
    } catch (error) {
      res.status(500).json({ message: "Failed to fetch journey progress" });
    }
  });

  // Bulk export route for full project data
  app.get("/api/journey/export/full/:sessionId", async (req, res) => {
    try {
      const sessions = await storage.getAllJourneySessionsForUser(req.params.sessionId);
      const tasks = await storage.getTasksBySession(req.params.sessionId);
      
      const exportData = {
        exportType: "unified_project",
        exportDate: new Date().toISOString(),
        sessions: sessions,
        tasks: tasks,
        summary: {
          totalSessions: sessions.length,
          totalTasks: tasks.length,
          completedSessions: sessions.filter(s => s.isCompleted).length
        }
      };
      
      res.json(exportData);
    } catch (error) {
      res.status(500).json({ message: "Failed to export full project data" });
    }
  });

  // SEO: Sitemap
  app.get("/sitemap.xml", async (req, res) => {
    try {
      const posts = (await storage.getBlogPosts()).filter((p) => p.slug !== "xss-test");
      const baseUrl = `${req.protocol}://${req.get("host")}`;
      const urls = posts
        .map((p) => {
          const lastmod = (p.publishedAt ?? new Date()).toISOString();
          return `\n  <url>\n    <loc>${baseUrl}/blog/${p.slug}</loc>\n    <lastmod>${lastmod}</lastmod>\n    <changefreq>weekly</changefreq>\n    <priority>0.7</priority>\n  </url>`;
        })
        .join("");

      const xml = `<?xml version="1.0" encoding="UTF-8"?>\n<urlset xmlns="http://www.sitemaps.org/schemas/sitemap/0.9">${urls}\n</urlset>`;
      res.setHeader("Content-Type", "application/xml");
      res.send(xml);
    } catch (_err) {
      res.status(500).send("<error>Failed to generate sitemap</error>");
    }
  });

  // SEO: RSS feed
  app.get("/rss.xml", async (req, res) => {
    try {
      const posts = (await storage.getBlogPosts()).filter((p) => p.slug !== "xss-test");
      const baseUrl = `${req.protocol}://${req.get("host")}`;
      const items = posts
        .map((p) => {
          const pub = (p.publishedAt ?? new Date()).toUTCString();
          const safeTitle = p.title.replace(/]]>/g, "]]");
          const safeExcerpt = (p.excerpt || "").replace(/]]>/g, "]]");
          const link = `${baseUrl}/blog/${p.slug}`;
          return `\n  <item>\n    <title><![CDATA[${safeTitle}]]></title>\n    <link>${link}</link>\n    <guid>${link}</guid>\n    <pubDate>${pub}</pubDate>\n    <description><![CDATA[${safeExcerpt}]]></description>\n  </item>`;
        })
        .join("");

      const xml = `<?xml version="1.0" encoding="UTF-8"?>\n<rss version="2.0">\n<channel>\n  <title>Strategic Insights Blog</title>\n  <link>${baseUrl}/blog</link>\n  <description>Expert advice on business strategy and planning</description>\n  <language>en-us</language>\n  <lastBuildDate>${new Date().toUTCString()}</lastBuildDate>${items}\n</channel>\n</rss>`;
      res.setHeader("Content-Type", "application/rss+xml");
      res.send(xml);
    } catch (_err) {
      res.status(500).send("<error>Failed to generate RSS feed</error>");
    }
  });

  const httpServer = createServer(app);
  return httpServer;
}<|MERGE_RESOLUTION|>--- conflicted
+++ resolved
@@ -245,17 +245,10 @@
       }
       const jti = crypto.randomBytes(16).toString('hex');
       const token = signJwt({ sub: String(user.id), jti }, secret, 7 * 24 * 60 * 60);
-
-<<<<<<< HEAD
       const isHttps2 = (req.headers['x-forwarded-proto'] === 'https') || req.secure === true;
       res.cookie('sb_session', token, {
         httpOnly: true,
         secure: isHttps2,
-=======
-      res.cookie('sb_session', token, {
-        httpOnly: true,
-        secure: process.env.NODE_ENV === 'production',
->>>>>>> a0ae2a0e
         sameSite: 'lax',
         maxAge: 7 * 24 * 60 * 60 * 1000,
         path: '/',
